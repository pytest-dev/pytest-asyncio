"""The main point for importing pytest-asyncio items."""
<<<<<<< HEAD
__version__ = "0.11.0dev0"

from .plugin import asyncio_fixture


__all__ = ('asyncio_fixture',)
=======
__version__ = "0.16.0"
>>>>>>> d48569ee
<|MERGE_RESOLUTION|>--- conflicted
+++ resolved
@@ -1,11 +1,7 @@
 """The main point for importing pytest-asyncio items."""
-<<<<<<< HEAD
-__version__ = "0.11.0dev0"
+__version__ = "0.16.0"
 
 from .plugin import asyncio_fixture
 
 
-__all__ = ('asyncio_fixture',)
-=======
-__version__ = "0.16.0"
->>>>>>> d48569ee
+__all__ = ("asyncio_fixture",)