--- conflicted
+++ resolved
@@ -122,17 +122,6 @@
     Run asyncio marked test functions in an event loop instead of a normal
     function call.
     """
-<<<<<<< HEAD
-    for marker_name, fixture_name in _markers_2_fixtures.items():
-        if marker_name in pyfuncitem.keywords:
-            event_loop = pyfuncitem.funcargs[fixture_name]
-            funcargs = pyfuncitem.funcargs
-            testargs = {arg: funcargs[arg]
-                        for arg in pyfuncitem._fixtureinfo.argnames}
-            event_loop.run_until_complete(
-                asyncio.ensure_future(pyfuncitem.obj(**testargs)))
-            return True
-=======
     if 'asyncio' in pyfuncitem.keywords:
         if getattr(pyfuncitem.obj, 'is_hypothesis_test', False):
             pyfuncitem.obj.hypothesis.inner_test = wrap_in_sync(
@@ -162,7 +151,6 @@
                     task.exception()
                 raise
     return inner
->>>>>>> d07cd2d4
 
 
 def pytest_runtest_setup(item):
