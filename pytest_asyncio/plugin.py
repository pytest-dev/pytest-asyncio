--- conflicted
+++ resolved
@@ -238,7 +238,6 @@
     loop.close()
 
 
-<<<<<<< HEAD
 @pytest.yield_fixture
 def clock_event_loop(request):
     """Create an instance of the default event loop for each test case."""
@@ -248,11 +247,7 @@
     loop.close()
 
 
-@pytest.fixture
-def unused_tcp_port():
-=======
 def _unused_tcp_port():
->>>>>>> f366ee99
     """Find an unused localhost TCP port from 1024-65535 and return it."""
     with contextlib.closing(socket.socket()) as sock:
         sock.bind(('127.0.0.1', 0))
