--- conflicted
+++ resolved
@@ -1,52 +1,100 @@
 """pytest-asyncio implementation."""
 import asyncio
 import contextlib
+import enum
 import functools
 import inspect
 import socket
+import sys
+import warnings
 
 import pytest
 
-from inspect import isasyncgenfunction
-
-
-def pytest_addoption(parser):
+
+class Mode(str, enum.Enum):
+    AUTO = "auto"
+    STRICT = "strict"
+    LEGACY = "legacy"
+
+
+LEGACY_MODE = pytest.PytestDeprecationWarning(
+    "The 'asyncio_mode' default value will change to 'strict' in future, "
+    "please explicitly use 'asyncio_mode=strict' or 'asyncio_mode=auto' "
+    "in pytest configuration file."
+)
+
+LEGACY_ASYNCIO_FIXTURE = (
+    "'@pytest.fixture' is applied to {name} "
+    "in 'legacy' mode, "
+    "please replace it with '@pytest_asyncio.pytest_asyncio' as a preparation "
+    "for switching to 'strict' mode (or use 'auto' mode to seamlessly handle "
+    "all these fixtures as asyncio-driven)."
+)
+
+
+ASYNCIO_MODE_HELP = """\
+'auto' - for automatically handling all async functions by the plugin
+'strict' - for autoprocessing disabling (useful if different async frameworks \
+should be tested together, e.g. \
+both pytest-asyncio and pytest-trio are used in the same project)
+'legacy' - for keeping compatibility with pytest-asyncio<0.17: \
+auto-handling is disabled but asyncio_fixture usage is not enforced
+"""
+
+
+def pytest_addoption(parser, pluginmanager):
+    group = parser.getgroup("asyncio")
+    group.addoption(
+        "--asyncio-mode",
+        dest="asyncio_mode",
+        default=None,
+        metavar="MODE",
+        help=ASYNCIO_MODE_HELP,
+    )
     parser.addini(
         "asyncio_mode",
-        "should pytest-asyncio handle all async functions?",
-        type="bool",
-        # This is defaulted to true to retain previous behavior but should be
-        # updated to `False` after a deprecation cycle so that the library
-        # plays nice with others by default.
-        default=True,
+        help="default value for --asyncio-mode",
+        type="string",
+        default="legacy",
     )
 
 
-# Intentional that this only allows function scoped fixture without any way to
-# pass through `scope` to the underlying `pytest.fixture` wrapper.
-def asyncio_fixture(func):
-    func._force_asyncio_fixture = True
-    return pytest.fixture(func)
-
-
-def _has_explicit_asyncio_mark(value):
-    return getattr(value, "_force_asyncio_fixture", False)
-
-def _is_asyncio_fixture(func, coerce_asyncio, kwargs):
-    if _has_explicit_asyncio_mark(func):
-        return True
-    elif (coerce_asyncio and
-        (asyncio.iscoroutinefunction(func) or inspect.isasyncgenfunction(func))):
-        return True
-    elif any(_has_explicit_asyncio_mark(value) for value in kwargs.values()):
-        return True
-    else:
-        return False
+def asyncio_fixture(fixture_function=None, **kwargs):
+    if fixture_function is not None:
+
+        @functools.wraps(asyncio_fixture)
+        def inner(fixture_function, **kwargs):
+            return asyncio_fixture(fixture_function, **kwargs)
+
+    _set_explicit_asyncio_mark(fixture_function)
+    return pytest.fixture(fixture_function, **kwargs)
+
+
+def _has_explicit_asyncio_mark(obj):
+    obj = getattr(obj, "__func__", obj)  # instance method maybe?
+    return getattr(obj, "_force_asyncio_fixture", False)
+
+
+def _set_explicit_asyncio_mark(obj):
+    if hasattr(obj, "__func__"):
+        obj = obj.__func__
+    obj._force_asyncio_fixture = True
 
 
 def _is_coroutine(obj):
     """Check to see if an object is really an asyncio coroutine."""
     return asyncio.iscoroutinefunction(obj) or inspect.isgeneratorfunction(obj)
+
+
+def _is_coroutine_or_asyncgen(obj):
+    return _is_coroutine(obj) or inspect.isasyncgenfunction(obj)
+
+
+def _get_asyncio_mode(config):
+    val = config.getoption("asyncio_mode")
+    if val is None:
+        val = config.getini("asyncio_mode")
+    return Mode(val)
 
 
 def pytest_configure(config):
@@ -57,6 +105,22 @@
         "mark the test as a coroutine, it will be "
         "run using an asyncio event loop",
     )
+    if _get_asyncio_mode(config) == Mode.LEGACY:
+        _issue_warning_captured(LEGACY_MODE, config.hook, stacklevel=1)
+
+
+def _issue_warning_captured(warning, hook, *, stacklevel=1):
+    # copy-paste of pytest internal _pytest.warnings._issue_warning_captured function
+    with warnings.catch_warnings(record=True) as records:
+        warnings.simplefilter("always", type(warning))
+        warnings.warn(LEGACY_MODE, stacklevel=stacklevel)
+    frame = sys._getframe(stacklevel - 1)
+    location = frame.f_code.co_filename, frame.f_lineno, frame.f_code.co_name
+    hook.pytest_warning_recorded.call_historic(
+        kwargs=dict(
+            warning_message=records[0], when="config", nodeid="", location=location
+        )
+    )
 
 
 @pytest.mark.tryfirst
@@ -64,6 +128,10 @@
     """A pytest hook to collect asyncio coroutines."""
     if collector.funcnamefilter(name) and _is_coroutine(obj):
         item = pytest.Function.from_parent(collector, name=name)
+        if "asyncio" not in item.keywords:
+            if _get_asyncio_mode(item.config) == Mode.AUTO:
+                # implicitly add asyncio marker if asyncio mode is on
+                item.add_marker("asyncio")
         if "asyncio" in item.keywords:
             return list(collector._genfunctions(name, obj))
 
@@ -122,72 +190,40 @@
         policy.set_event_loop(loop)
         return
 
-<<<<<<< HEAD
-    is_asyncio_test = request.node.get_closest_marker("asyncio") is not None
-    is_asyncio_mode = request.node.config.getini("asyncio_mode")
-
-    coerce_asyncio = is_asyncio_test or is_asyncio_mode
-
-    kwargs = {
-        name: request.getfixturevalue(name)
-        for name in fixturedef.argnames
-    }
-
-    if _is_asyncio_fixture(fixturedef.func, coerce_asyncio, kwargs):
-        if isasyncgenfunction(fixturedef.func):
-            # This is an async generator function. Wrap it accordingly.
-            generator = fixturedef.func
-
-            strip_request = False
-            if 'request' not in fixturedef.argnames:
-                fixturedef.argnames += ('request', )
-                strip_request = True
-
-            def wrapper(*args, **kwargs):
-                request = kwargs['request']
-                if strip_request:
-                    del kwargs['request']
-
-                gen_obj = generator(*args, **kwargs)
-
-                async def setup():
-                    res = await gen_obj.__anext__()
-                    return res
-
-                def finalizer():
-                    """Yield again, to finalize."""
-                    async def async_finalizer():
-                        try:
-                            await gen_obj.__anext__()
-                        except StopAsyncIteration:
-                            pass
-                        else:
-                            msg = "Async generator fixture didn't stop."
-                            msg += "Yield only once."
-                            raise ValueError(msg)
-                    asyncio.get_event_loop().run_until_complete(async_finalizer())
-
-                request.addfinalizer(finalizer)
-                return asyncio.get_event_loop().run_until_complete(setup())
-            wrapper._is_asyncio_fixture = True
-
-            fixturedef.func = wrapper
-        elif inspect.iscoroutinefunction(fixturedef.func):
-            coro = fixturedef.func
-
-            def wrapper(*args, **kwargs):
-                async def setup():
-                    res = await coro(*args, **kwargs)
-                    return res
-
-                return asyncio.get_event_loop().run_until_complete(setup())
-            wrapper._is_asyncio_fixture = True
-
-            fixturedef.func = wrapper
-=======
-    if isasyncgenfunction(fixturedef.func):
+    func = fixturedef.func
+    if not _is_coroutine_or_asyncgen(func):
+        # Nothing to do with a regular fixture function
+        yield
+        return
+
+    config = request.node.config
+    asyncio_mode = _get_asyncio_mode(config)
+
+    if not _has_explicit_asyncio_mark(func):
+        if asyncio_mode == Mode.AUTO:
+            # Enforce asyncio mode if 'auto'
+            _set_explicit_asyncio_mark(func)
+        elif asyncio_mode == Mode.LEGACY:
+            _set_explicit_asyncio_mark(func)
+            try:
+                code = func.__code__
+            except AttributeError:
+                code = func.__func__.__code__
+            name = (f"<fixture {func.__qualname__}, file={code.co_filename}, "
+                    f"line={code.co_firstlineno}>")
+            warnings.warn(
+                LEGACY_ASYNCIO_FIXTURE.format(name=name),
+                pytest.PytestDeprecationWarning,
+            )
+        else:
+            # asyncio_mode is STRICT,
+            # don't handle fixtures that are not explicitly marked
+            yield
+            return
+
+    if inspect.isasyncgenfunction(func):
         # This is an async generator function. Wrap it accordingly.
-        generator = fixturedef.func
+        generator = func
 
         fixture_stripper = FixtureStripper(fixturedef)
         fixture_stripper.add(FixtureStripper.EVENT_LOOP)
@@ -226,8 +262,8 @@
             return loop.run_until_complete(setup())
 
         fixturedef.func = wrapper
-    elif inspect.iscoroutinefunction(fixturedef.func):
-        coro = fixturedef.func
+    elif inspect.iscoroutinefunction(func):
+        coro = func
 
         fixture_stripper = FixtureStripper(fixturedef)
         fixture_stripper.add(FixtureStripper.EVENT_LOOP)
@@ -244,7 +280,6 @@
             return loop.run_until_complete(setup())
 
         fixturedef.func = wrapper
->>>>>>> d48569ee
     yield
 
 
