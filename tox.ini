[tox]
<<<<<<< HEAD
minversion = 3.14.0
envlist = py35, py36, py37, py38
skip_missing_interpreters = true

[testenv]
deps =
    pip >= 19.3
    -rtest_requirements.txt
commands =
    coverage run --source pytest_asyncio -m pytest
    coverage report
changedir = tests
=======
envlist = py35, py36, py37
minversion = 2.5.0

[testenv]
extras = testing
commands = coverage run -m pytest {posargs}

[testenv:coverage-report]
deps = coverage
skip_install = true
commands =
    coverage combine
    coverage report
>>>>>>> d07cd2d4
<|MERGE_RESOLUTION|>--- conflicted
+++ resolved
@@ -1,20 +1,7 @@
 [tox]
-<<<<<<< HEAD
 minversion = 3.14.0
 envlist = py35, py36, py37, py38
 skip_missing_interpreters = true
-
-[testenv]
-deps =
-    pip >= 19.3
-    -rtest_requirements.txt
-commands =
-    coverage run --source pytest_asyncio -m pytest
-    coverage report
-changedir = tests
-=======
-envlist = py35, py36, py37
-minversion = 2.5.0
 
 [testenv]
 extras = testing
@@ -25,5 +12,4 @@
 skip_install = true
 commands =
     coverage combine
-    coverage report
->>>>>>> d07cd2d4
+    coverage report