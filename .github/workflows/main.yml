--- conflicted
+++ resolved
@@ -9,76 +9,57 @@
     workflow_dispatch:
 
 jobs:
-<<<<<<< HEAD
-  lint:
-    name: "Run linters"
-    runs-on: "ubuntu-latest"
-    outputs:
-      version: ${{ steps.version.outputs.version }}
-      prerelease: ${{ steps.version.outputs.prerelease }}
-    steps:
-      - uses: "actions/checkout@v2"
-        fetch-depth: 0
-      - uses: "actions/setup-python@v2"
-        with:
-          python-version: "3.9"
+    lint:
+        name: Run linters
+        runs-on: ubuntu-latest
+        outputs:
+            version: ${{ steps.version.outputs.version }}
+            prerelease: ${{ steps.version.outputs.prerelease }}
+        steps:
+            - uses: actions/checkout@v2
+              with:
+                  fetch-depth: 0
+            - uses: actions/setup-python@v2
+              with:
+                  python-version: '3.9'
+            - name: Install GitHub matcher for ActionLint checker
+              run: |
+                  echo "::add-matcher::.github/actionlint-matcher.json"
+            - name: Install check-wheel-content, and twine
+              run: python -m pip install build check-wheel-contents tox twine
+            - name: Build package
+              run: python -m build
+            - name: Run tox for linter
+              run: python -m tox -e lint
+            - name: List result
+              run: ls -l dist
+            - name: Check wheel contents
+              run: check-wheel-contents dist/*.whl
+            - name: Check long_description
+              run: python -m twine check dist/*
+            - name: Get version info
+              id: version
+              run: tox -e version-info
+            - name: Upload artifacts
+              uses: actions/upload-artifact@v2
+              with:
+                  name: dist
+                  path: dist
 
-      - name: "Install check-wheel-content, and twine"
-        run: "python -m pip install build check-wheel-contents tox twine"
-      - name: "Build package"
-        run: "python -m build"
-      - name: "Run tox for linter"
-        run: "python -m tox -e lint"
-      - name: "List result"
-        run: "ls -l dist"
-      - name: "Check wheel contents"
-        run: "check-wheel-contents dist/*.whl"
-      - name: "Check long_description"
-        run: "python -m twine check dist/*"
-      - name: "Get version info"
-        run: "tox -e version-info"
-      - name: "Upload artifacts"
-        uses: actions/upload-artifact@v2
-        with:
-          name: dist
-          path: dist
-
-  test:
-    name: "Python ${{ matrix.python-version }}"
-    runs-on: "ubuntu-latest"
-    env:
-      USING_COVERAGE: "3.7,3.8,3.9,3.10"
-=======
     test:
         name: Python ${{ matrix.python-version }}
         runs-on: ubuntu-latest
         env:
             USING_COVERAGE: 3.7,3.8,3.9,3.10
->>>>>>> 2eb12a7b
 
         strategy:
             matrix:
                 python-version: ['3.7', '3.8', '3.9', '3.10']
 
-<<<<<<< HEAD
-    steps:
-      - uses: "actions/checkout@v2"
-        fetch-depth: 0
-      - uses: "actions/setup-python@v2"
-        with:
-          python-version: "${{ matrix.python-version }}"
-      - name: "Install dependencies"
-        run: |
-          set -xe
-          python -VV
-          python -m site
-          python -m pip install --upgrade pip
-          python -m pip install --upgrade coverage[toml] virtualenv tox tox-gh-actions
-      - name: "Run tox targets for ${{ matrix.python-version }}"
-        run: "python -m tox"
-=======
         steps:
             - uses: actions/checkout@v2
+              with:
+                  fetch-depth: 0
             - uses: actions/setup-python@v2
               with:
                   python-version: ${{ matrix.python-version }}
@@ -91,61 +72,15 @@
                   python -m pip install --upgrade coverage[toml] virtualenv tox tox-gh-actions
             - name: Run tox targets for ${{ matrix.python-version }}
               run: python -m tox
->>>>>>> 2eb12a7b
 
             - name: Prepare coverage artifact
               if: ${{ contains(env.USING_COVERAGE, matrix.python-version) }}
               uses: aio-libs/prepare-coverage@v21.9.1
 
-<<<<<<< HEAD
-  check:
-    name: Check
-    if: always()
-    needs: [lint, test]
-    runs-on: ubuntu-latest
-    steps:
-      - name: Decide whether the needed jobs succeeded or failed
-        uses: re-actors/alls-green@release/v1
-        with:
-          jobs: ${{ toJSON(needs) }}
-      - name: Upload coverage
-        uses: aio-libs/upload-coverage@v21.9.4
-
-  deploy:
-    name: Deploy
-    environment: release
-    needs: [lint, check]
-    runs-on: ubuntu-latest
-    steps:
-      - name: Checkout
-        uses: actions/checkout@v2.4.0
-        fetch-depth: 0
-      - name: Download distributions
-        uses: actions/download-artifact@v2
-        with:
-          name: dist
-          path: dist
-      - name: Collected dists
-        run: |
-          tree dist
-      - name: PyPI upload
-        uses: pypa/gh-action-pypi-publish@v1.4.2
-        with:
-          packages_dir: dist
-          password: ${{ secrets.PYPI_API_TOKEN }}
-      - name: GitHub Release
-        uses: ncipollo/release-action@v1
-        with:
-          name: 'pytest-asyncio ${{ needs.lint.outputs.version }}'
-          artifacts: dist
-          bodyFile: README.rst
-          prerelease: ${{ needs.lint.outputs.prerelease }}
-          token: ${{ secrets.GITHUB_TOKEN }}
-=======
     check:
         name: Check
         if: always()
-        needs: [test]
+        needs: [lint, test]
         runs-on: ubuntu-latest
         steps:
             - name: Decide whether the needed jobs succeeded or failed
@@ -155,24 +90,34 @@
             - name: Upload coverage
               uses: aio-libs/upload-coverage@v21.9.4
 
-    package:
-        name: Build & verify package
+    deploy:
+        name: Deploy
+        environment: release
+        needs: [lint, check]
         runs-on: ubuntu-latest
-
         steps:
-            - uses: actions/checkout@v2
-            - uses: actions/setup-python@v2
+            - name: Checkout
+              uses: actions/checkout@v2.4.0
               with:
-                  python-version: '3.9'
-
-            - name: Install poetry, check-wheel-content, and twine
-              run: python -m pip install build check-wheel-contents twine
-            - name: Build package
-              run: python -m build
-            - name: List result
-              run: ls -l dist
-            - name: Check wheel contents
-              run: check-wheel-contents dist/*.whl
-            - name: Check long_description
-              run: python -m twine check dist/*
->>>>>>> 2eb12a7b
+                  fetch-depth: 0
+            - name: Download distributions
+              uses: actions/download-artifact@v2
+              with:
+                  name: dist
+                  path: dist
+            - name: Collected dists
+              run: |
+                  tree dist
+            - name: PyPI upload
+              uses: pypa/gh-action-pypi-publish@v1.4.2
+              with:
+                  packages_dir: dist
+                  password: ${{ secrets.PYPI_API_TOKEN }}
+            - name: GitHub Release
+              uses: ncipollo/release-action@v1
+              with:
+                  name: pytest-asyncio ${{ needs.lint.outputs.version }}
+                  artifacts: dist
+                  bodyFile: README.rst
+                  prerelease: ${{ needs.lint.outputs.prerelease }}
+                  token: ${{ secrets.GITHUB_TOKEN }}