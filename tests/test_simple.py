--- conflicted
+++ resolved
@@ -64,17 +64,15 @@
 
     transport1, _ = await event_loop.create_datagram_endpoint(
         Closer,
-        local_addr=('127.0.0.1', unused_udp_port),
-        reuse_port=False,
-        reuse_address=False,
+        local_addr=("127.0.0.1", unused_udp_port),
+        reuse_port=False,
     )
 
     with pytest.raises(IOError):
         await event_loop.create_datagram_endpoint(
             Closer,
-            local_addr=('127.0.0.1', unused_udp_port),
+            local_addr=("127.0.0.1", unused_udp_port),
             reuse_port=False,
-            reuse_address=False,
         )
 
     transport1.abort()
@@ -110,8 +108,7 @@
 
 
 @pytest.mark.asyncio
-async def test_unused_udp_port_factory_fixture(unused_udp_port_factory,
-                                               event_loop):
+async def test_unused_udp_port_factory_fixture(unused_udp_port_factory, event_loop):
     """Test the unused UDP port factory fixture."""
 
     class Closer:
@@ -121,35 +118,34 @@
         def connection_lost(self, *arg, **kwd):
             pass
 
-    port1, port2, port3 = (unused_udp_port_factory(), unused_udp_port_factory(),
-                           unused_udp_port_factory())
+    port1, port2, port3 = (
+        unused_udp_port_factory(),
+        unused_udp_port_factory(),
+        unused_udp_port_factory(),
+    )
 
     transport1, _ = await event_loop.create_datagram_endpoint(
         Closer,
-        local_addr=('127.0.0.1', port1),
-        reuse_port=False,
-        reuse_address=False,
+        local_addr=("127.0.0.1", port1),
+        reuse_port=False,
     )
     transport2, _ = await event_loop.create_datagram_endpoint(
         Closer,
-        local_addr=('127.0.0.1', port2),
-        reuse_port=False,
-        reuse_address=False,
+        local_addr=("127.0.0.1", port2),
+        reuse_port=False,
     )
     transport3, _ = await event_loop.create_datagram_endpoint(
         Closer,
-        local_addr=('127.0.0.1', port3),
-        reuse_port=False,
-        reuse_address=False,
+        local_addr=("127.0.0.1", port3),
+        reuse_port=False,
     )
 
     for port in port1, port2, port3:
         with pytest.raises(IOError):
             await event_loop.create_datagram_endpoint(
                 Closer,
-                local_addr=('127.0.0.1', port),
+                local_addr=("127.0.0.1", port),
                 reuse_port=False,
-                reuse_address=False,
             )
 
     transport1.abort()
@@ -161,7 +157,7 @@
     """Test correct avoidance of duplicate ports."""
     counter = 0
 
-    def mock_unused_tcp_port():
+    def mock_unused_tcp_port(_ignored):
         """Force some duplicate ports."""
         nonlocal counter
         counter += 1
@@ -170,20 +166,13 @@
         else:
             return 10000 + counter
 
-<<<<<<< HEAD
-    monkeypatch.setattr(pytest_asyncio.plugin, '_unused_port',
-                        mock_unused_tcp_port)
-=======
-    monkeypatch.setattr(pytest_asyncio.plugin, "_unused_tcp_port", mock_unused_tcp_port)
->>>>>>> 57ccbc79
+    monkeypatch.setattr(pytest_asyncio.plugin, "_unused_port", mock_unused_tcp_port)
 
     assert unused_tcp_port_factory() == 10000
     assert unused_tcp_port_factory() > 10000
 
 
-<<<<<<< HEAD
-def test_unused_udp_port_factory_duplicate(unused_udp_port_factory,
-                                           monkeypatch):
+def test_unused_udp_port_factory_duplicate(unused_udp_port_factory, monkeypatch):
     """Test correct avoidance of duplicate UDP ports."""
     counter = 0
 
@@ -196,19 +185,14 @@
         else:
             return 10000 + counter
 
-    monkeypatch.setattr(pytest_asyncio.plugin, '_unused_port',
-                        mock_unused_udp_port)
+    monkeypatch.setattr(pytest_asyncio.plugin, "_unused_port", mock_unused_udp_port)
 
     assert unused_udp_port_factory() == 10000
     assert unused_udp_port_factory() > 10000
 
 
-class Test:
-    """Test that asyncio marked functions work in test methods."""
-=======
 class TestMarkerInClassBasedTests:
     """Test that asyncio marked functions work for methods of test classes."""
->>>>>>> 57ccbc79
 
     @pytest.mark.asyncio
     async def test_asyncio_marker_with_explicit_loop_fixture(self, event_loop):
