--- conflicted
+++ resolved
@@ -1,20 +1,12 @@
 """Quick'n'dirty unit tests for provided fixtures and markers."""
 import asyncio
-import os
-import sys
 import pytest
 
 import pytest_asyncio.plugin
 
-<<<<<<< HEAD
+
 async def async_coro():
     await asyncio.sleep(0)
-=======
-
-async def async_coro(loop=None):
-    """A very simple coroutine."""
-    await asyncio.sleep(0, loop=loop)
->>>>>>> d07cd2d4
     return 'ok'
 
 
@@ -25,27 +17,6 @@
     assert ret == 'ok'
 
 
-<<<<<<< HEAD
-@pytest.mark.skipif(
-    sys.version_info >= (3, 7),
-    reason="Default process poll executor is deprecated since Python 3.8"
-)
-def test_event_loop_processpool_fixture(event_loop_process_pool):
-    """Test the injection of the event_loop with a process pool fixture."""
-    assert event_loop_process_pool
-
-    ret = event_loop_process_pool.run_until_complete(
-        async_coro())
-    assert ret == 'ok'
-
-    this_pid = os.getpid()
-    future = event_loop_process_pool.run_in_executor(None, os.getpid)
-    pool_pid = event_loop_process_pool.run_until_complete(future)
-    assert this_pid != pool_pid
-
-
-=======
->>>>>>> d07cd2d4
 @pytest.mark.asyncio
 async def test_asyncio_marker():
     """Test the asyncio pytest marker."""
@@ -54,22 +25,6 @@
 
 @pytest.mark.xfail(reason='need a failure', strict=True)
 @pytest.mark.asyncio
-<<<<<<< HEAD
-async def test_asyncio_marker_with_default_param(a_param=None):
-    """Test the asyncio pytest marker."""
-    await asyncio.sleep(0)
-
-
-@pytest.mark.skipif(
-    sys.version_info >= (3, 7),
-    reason="Default process poll executor is deprecated since Python 3.8"
-)
-@pytest.mark.asyncio_process_pool
-async def test_asyncio_process_pool_marker(event_loop):
-    """Test the asyncio pytest marker."""
-    ret = await async_coro()
-    assert ret == 'ok'
-=======
 def test_asyncio_marker_fail():
     assert False
 
@@ -78,7 +33,6 @@
 def test_asyncio_marker_with_default_param(a_param=None):
     """Test the asyncio pytest marker."""
     yield  # sleep(0)
->>>>>>> d07cd2d4
 
 
 @pytest.mark.asyncio
@@ -89,23 +43,11 @@
         writer.close()
 
     server1 = await asyncio.start_server(closer, host='localhost',
-<<<<<<< HEAD
                                          port=unused_tcp_port)
 
     with pytest.raises(IOError):
         await asyncio.start_server(closer, host='localhost',
                                    port=unused_tcp_port)
-
-    server1.close()
-    await server1.wait_closed()
-=======
-                                         port=unused_tcp_port,
-                                         loop=event_loop)
-
-    with pytest.raises(IOError):
-        await asyncio.start_server(closer, host='localhost',
-                                   port=unused_tcp_port,
-                                   loop=event_loop)
 
     server1.close()
     await server1.wait_closed()
@@ -122,20 +64,16 @@
                            unused_tcp_port_factory())
 
     server1 = await asyncio.start_server(closer, host='localhost',
-                                         port=port1,
-                                         loop=event_loop)
+                                         port=port1)
     server2 = await asyncio.start_server(closer, host='localhost',
-                                         port=port2,
-                                         loop=event_loop)
+                                         port=port2)
     server3 = await asyncio.start_server(closer, host='localhost',
-                                         port=port3,
-                                         loop=event_loop)
+                                         port=port3)
 
     for port in port1, port2, port3:
         with pytest.raises(IOError):
             await asyncio.start_server(closer, host='localhost',
-                                       port=port,
-                                       loop=event_loop)
+                                       port=port)
 
     server1.close()
     await server1.wait_closed()
@@ -163,7 +101,6 @@
 
     assert unused_tcp_port_factory() == 10000
     assert unused_tcp_port_factory() > 10000
->>>>>>> d07cd2d4
 
 
 class Test:
@@ -172,11 +109,7 @@
     @pytest.mark.asyncio
     async def test_asyncio_marker_method(self, event_loop):
         """Test the asyncio pytest marker in a Test class."""
-<<<<<<< HEAD
         ret = await async_coro()
-        assert ret == 'ok'
-=======
-        ret = await async_coro(event_loop)
         assert ret == 'ok'
 
 
@@ -197,5 +130,4 @@
 
 @pytest.mark.asyncio
 async def test_no_warning_on_skip():
-    pytest.skip("Test a skip error inside asyncio")
->>>>>>> d07cd2d4
+    pytest.skip("Test a skip error inside asyncio")